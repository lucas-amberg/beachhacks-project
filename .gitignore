# See https://help.github.com/articles/ignoring-files/ for more about ignoring files.

# dependencies
/node_modules
/.pnp
.pnp.*
.yarn/*
!.yarn/patches
!.yarn/plugins
!.yarn/releases
!.yarn/versions

# testing
/coverage

# next.js
/.next/
/out/

# production
/build

# misc
.DS_Store
*.pem

# debug
npm-debug.log*
yarn-debug.log*
yarn-error.log*
.pnpm-debug.log*

# vercel
.vercel

# typescript
*.tsbuildinfo
next-env.d.ts

bun.lock

./bun.lock

<<<<<<< HEAD
package-lock.json
=======
package-lock.json

**/*/.env*
**/*/node_modules
.env*
>>>>>>> f26960a8
<|MERGE_RESOLUTION|>--- conflicted
+++ resolved
@@ -41,12 +41,8 @@
 
 ./bun.lock
 
-<<<<<<< HEAD
-package-lock.json
-=======
 package-lock.json
 
 **/*/.env*
 **/*/node_modules
 .env*
->>>>>>> f26960a8
